$:.push File.expand_path("../lib", __FILE__)

require 'sup/version'

Gem::Specification.new do |s|
  s.name = "sup"
  s.version = ENV["REL"] || (::Redwood::VERSION == "git" ? "999" : ::Redwood::VERSION)
  s.date = Time.now.strftime "%Y-%m-%d"
  s.authors = ["William Morgan", "Gaute Hope", "Hamish Downer", "Matthieu Rakotojaona"]
  s.email   = "sup-talk@rubyforge.org"
  s.summary = "A console-based email client with the best features of GMail, mutt and Emacs"
  s.homepage = "http://supmua.org"
  s.license = 'GPL-2'
  s.description = <<-DESC
    Sup is a console-based email client for people with a lot of email.

    * GMail-like thread-centered archiving, tagging and muting
    * Handling mail from multiple mbox and Maildir sources
    * Blazing fast full-text search with a rich query language
    * Multiple accounts - pick the right one when sending mail
    * Ruby-programmable hooks
    * Automatically tracking recent contacts
DESC
  s.post_install_message = <<-EOF
SUP: If you are upgrading Sup from before version 0.14.0: Please
<<<<<<< HEAD
     run `sup-psych-ify-config-files` to migrate from 0.13.

     Check https://github.com/sup-heliotrope/sup/wiki/Migration-0.13-to-0.14
     for more detailed and up-to-date instructions.
    EOF
    s.files = SUP_FILES
    s.executables = SUP_EXECUTABLES

    s.required_ruby_version = '>= 1.9.3'

    s.add_runtime_dependency "xapian-ruby", "~> 1.2.15"
    s.add_runtime_dependency "ncursesw", "~> 1.4.0"
    s.add_runtime_dependency "mail", "~> 2.5"
    s.add_runtime_dependency "highline"
    s.add_runtime_dependency "trollop", ">= 1.12"
    s.add_runtime_dependency "lockfile"
    s.add_runtime_dependency "mime-types", "~> 1.0"
    s.add_runtime_dependency "locale", "~> 2.0"
    s.add_runtime_dependency "chronic", "~> 0.9.1"
    s.add_runtime_dependency "unicode", "~> 0.4.4"

    s.add_development_dependency "bundler", "~> 1.3"
    s.add_development_dependency "rake"
    s.add_development_dependency "minitest", "~> 4.7"
    s.add_development_dependency "rr", "~> 1.0.5"
    s.add_development_dependency "gpgme", ">= 2.0.2"
  end
=======
   run `sup-psych-ify-config-files` to migrate from 0.13.

   Check https://github.com/sup-heliotrope/sup/wiki/Migration-0.13-to-0.14
   for more detailed and up-to-date instructions.
  EOF

  s.files         = `git ls-files -z`.split("\x0")
  s.executables   = s.files.grep(%r{^bin/}) { |f| File.basename(f) }
  s.test_files    = s.files.grep(%r{^(test|spec|features)/})
  s.require_paths = ["lib"]

  s.required_ruby_version = '>= 1.9.3'

  s.add_runtime_dependency "xapian-ruby", "~> 1.2.15"
  s.add_runtime_dependency "ncursesw", "~> 1.4.0"
  s.add_runtime_dependency "rmail-sup", "~> 1.0.1"
  s.add_runtime_dependency "highline"
  s.add_runtime_dependency "trollop", ">= 1.12"
  s.add_runtime_dependency "lockfile"
  s.add_runtime_dependency "mime-types", "~> 1.0"
  s.add_runtime_dependency "locale", "~> 2.0"
  s.add_runtime_dependency "chronic", "~> 0.9.1"
  s.add_runtime_dependency "unicode", "~> 0.4.4"

  s.add_development_dependency "bundler", "~> 1.3"
  s.add_development_dependency "rake"
  s.add_development_dependency "minitest", "~> 4.7"
  s.add_development_dependency "rr", "~> 1.0.5"
  s.add_development_dependency "gpgme", ">= 2.0.2"
>>>>>>> df2e77d8
end<|MERGE_RESOLUTION|>--- conflicted
+++ resolved
@@ -23,35 +23,6 @@
 DESC
   s.post_install_message = <<-EOF
 SUP: If you are upgrading Sup from before version 0.14.0: Please
-<<<<<<< HEAD
-     run `sup-psych-ify-config-files` to migrate from 0.13.
-
-     Check https://github.com/sup-heliotrope/sup/wiki/Migration-0.13-to-0.14
-     for more detailed and up-to-date instructions.
-    EOF
-    s.files = SUP_FILES
-    s.executables = SUP_EXECUTABLES
-
-    s.required_ruby_version = '>= 1.9.3'
-
-    s.add_runtime_dependency "xapian-ruby", "~> 1.2.15"
-    s.add_runtime_dependency "ncursesw", "~> 1.4.0"
-    s.add_runtime_dependency "mail", "~> 2.5"
-    s.add_runtime_dependency "highline"
-    s.add_runtime_dependency "trollop", ">= 1.12"
-    s.add_runtime_dependency "lockfile"
-    s.add_runtime_dependency "mime-types", "~> 1.0"
-    s.add_runtime_dependency "locale", "~> 2.0"
-    s.add_runtime_dependency "chronic", "~> 0.9.1"
-    s.add_runtime_dependency "unicode", "~> 0.4.4"
-
-    s.add_development_dependency "bundler", "~> 1.3"
-    s.add_development_dependency "rake"
-    s.add_development_dependency "minitest", "~> 4.7"
-    s.add_development_dependency "rr", "~> 1.0.5"
-    s.add_development_dependency "gpgme", ">= 2.0.2"
-  end
-=======
    run `sup-psych-ify-config-files` to migrate from 0.13.
 
    Check https://github.com/sup-heliotrope/sup/wiki/Migration-0.13-to-0.14
@@ -67,7 +38,7 @@
 
   s.add_runtime_dependency "xapian-ruby", "~> 1.2.15"
   s.add_runtime_dependency "ncursesw", "~> 1.4.0"
-  s.add_runtime_dependency "rmail-sup", "~> 1.0.1"
+  s.add_runtime_dependency "mail", "~> 2.5"
   s.add_runtime_dependency "highline"
   s.add_runtime_dependency "trollop", ">= 1.12"
   s.add_runtime_dependency "lockfile"
@@ -81,5 +52,4 @@
   s.add_development_dependency "minitest", "~> 4.7"
   s.add_development_dependency "rr", "~> 1.0.5"
   s.add_development_dependency "gpgme", ">= 2.0.2"
->>>>>>> df2e77d8
 end