#!/usr/bin/env ruby

require 'uri'
require 'rubygems'
require 'highline/import'
require 'trollop'
require "sup"

$opts = Trollop::options do
  version "sup-add (sup #{Redwood::VERSION})"
  banner <<EOS
Adds a source to the Sup source list.

Usage:
  sup-add [options] <source uri>+

where <source uri>+ is one or more source URIs.

For mbox files on local disk, use the form:
    mbox:<path to mbox file>, or
    mbox://<path to mbox file>

For mbox files on remote machines, use the form:
    mbox+ssh://<machine name>/<path to mbox file>

For IMAP folders, use the form (note no username or password!):
    imap://<machine name>/          # unsecure, "INBOX" folder  
    imap://<machine name>/<folder>  # unsecure, arbitrary
    imaps://<machine name>/         # secure, "INBOX" folder
    imaps://<machine name>/<folder> # secure, arbitrary folder 

For Maildir folders, use the form:
    maildir:<path to Maildir directory>; or
    maildir://<path to Maildir directory>

Options are:
EOS
  opt :archive, "Automatically archive all new messages from these sources."
  opt :unusual, "Do not automatically poll these sources for new messages."
  opt :labels, "A comma-separated set of labels to apply to all messages from this source", :type => String
  opt :force_new, "Create a new account for this source, even if one already exists."
  opt :force_account, "Reuse previously defined account user@hostname.", :type => String
  opt :index, "Use this index type ('auto' for autodetect)", :default => "auto"
end

Trollop::die "require one or more sources" if ARGV.empty?

## for sources that require login information, prompt the user for
## that. also provide a list of previously-defined login info to
## choose from, if any.
def get_login_info uri, sources
  uri = URI(uri)
  accounts = sources.map do |s|
    next unless s.respond_to?(:username)
    suri = URI(s.uri)
    [suri.host, s.username, s.password]
  end.compact.uniq.sort_by { |h, u, p| h == uri.host ? 0 : 1 }

  username, password = nil, nil
  unless accounts.empty? || $opts[:force_new]
    if $opts[:force_account]
      host, username, password = accounts.find { |h, u, p| $opts[:force_account] == "#{u}@#{h}" }
      unless username && password
        say "No previous account #{$opts[:force_account].inspect} found."
      end
    else
      say "Would you like to use the same account as for a previous source for #{uri}?"
      choose do |menu|
        accounts.each do |host, olduser, oldpw|
          menu.choice("Use the account info for #{olduser}@#{host}") { username, password = olduser, oldpw }
        end
        menu.choice("Use a new account") { }
        menu.prompt = "Account selection? "
      end
    end
  end

  unless username && password
    username = ask("Username for #{uri.host}: ");
    password = ask("Password for #{uri.host}: ") { |q| q.echo = false }
    puts # why?
  end

  [username, password]
end

$terminal.wrap_at = :auto
Redwood::start
<<<<<<< HEAD
index = Redwood::Index.init
index.load
=======
index = Redwood::Index.init $opts[:index]
>>>>>>> b487432d

index.lock_interactively or exit

begin
  Redwood::SourceManager.load_sources

  ARGV.each do |uri|
    labels = $opts[:labels] ? $opts[:labels].split(/\s*,\s*/).uniq : []

    if !$opts[:force_new] && Redwood::SourceManager.source_for(uri)
      say "Already know about #{uri}; skipping."
      next
    end

    parsed_uri = URI(uri)

    source = 
      case parsed_uri.scheme
      when "mbox+ssh"
        say "For SSH connections, if you will use public key authentication, you may leave the username and password blank."
        say ""
        username, password = get_login_info uri, Redwood::SourceManager.sources
        Redwood::MBox::SSHLoader.new uri, username, password, nil, !$opts[:unusual], $opts[:archive], nil, labels
      when "imap", "imaps"
        username, password = get_login_info uri, Redwood::SourceManager.sources
        Redwood::IMAP.new uri, username, password, nil, !$opts[:unusual], $opts[:archive], nil, labels
      when "maildir"
        Redwood::Maildir.new uri, nil, !$opts[:unusual], $opts[:archive], nil, labels
      when "mbox"
        Redwood::MBox::Loader.new uri, nil, !$opts[:unusual], $opts[:archive], nil, labels
      when nil
        Trollop::die "Sources must be specified with an URI"
      else
        Trollop::die "Unknown source type #{parsed_uri.scheme.inspect}"      
      end
    say "Adding #{source}..."
    Redwood::SourceManager.add_source source
  end
ensure
  index.save
  index.unlock
  Redwood::finish
end<|MERGE_RESOLUTION|>--- conflicted
+++ resolved
@@ -86,12 +86,8 @@
 
 $terminal.wrap_at = :auto
 Redwood::start
-<<<<<<< HEAD
-index = Redwood::Index.init
+index = Redwood::Index.init $opts[:index]
 index.load
-=======
-index = Redwood::Index.init $opts[:index]
->>>>>>> b487432d
 
 index.lock_interactively or exit
 
