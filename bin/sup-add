--- conflicted
+++ resolved
@@ -86,12 +86,8 @@
 
 $terminal.wrap_at = :auto
 Redwood::start
-<<<<<<< HEAD
 index = Redwood::Index.init $opts[:index]
-=======
-index = Redwood::Index.init
 index.load
->>>>>>> e4276c05
 
 index.lock_interactively or exit
 
