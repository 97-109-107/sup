#!/usr/bin/env ruby

require 'rubygems'
require 'ncurses'
require 'curses'
require 'fileutils'
require 'trollop'
require "sup"

BIN_VERSION = "git"

unless Redwood::VERSION == BIN_VERSION
  $stderr.puts <<EOS

Error: version mismatch!
The sup executable is at version #{BIN_VERSION.inspect}.
The sup libraries are at version #{Redwood::VERSION.inspect}.

Is your development environment conflicting with rubygems?
EOS
  exit(-1)
end

$opts = Trollop::options do
  version "sup v#{Redwood::VERSION}"
  banner <<EOS
Sup is a curses-based email client.

Usage:
  sup [options]

Options are:
EOS
  opt :list_hooks, "List all hooks and descriptions, and quit."
  opt :no_threads, "Turn off threading. Helps with debugging. (Necessarily disables background polling for new messages.)"
  opt :no_initial_poll, "Don't poll for new messages when starting."
  opt :search, "Search for this query upon startup", :type => String
  opt :compose, "Compose message to this recipient upon startup", :type => String
end

Redwood::HookManager.register "startup", <<EOS
Executes at startup
No variables.
No return value.
EOS

Redwood::HookManager.register "shutdown", <<EOS 
Executes when sup is shutting down. May be run when sup is crashing,
so don\'t do anything too important. Run before the label, contacts,
and people are saved.
No variables.
No return value.
EOS

if $opts[:list_hooks]
  Redwood::HookManager.print_hooks
  exit
end

Thread.abort_on_exception = true # make debugging possible

module Redwood

global_keymap = Keymap.new do |k|
  k.add :quit_ask, "Quit Sup, but ask first", 'q'
  k.add :quit_now, "Quit Sup immediately", 'Q'
  k.add :help, "Show help", '?'
  k.add :roll_buffers, "Switch to next buffer", 'b'
  k.add :roll_buffers_backwards, "Switch to previous buffer", 'B'
  k.add :kill_buffer, "Kill the current buffer", 'x'
  k.add :list_buffers, "List all buffers", ';'
  k.add :list_contacts, "List contacts", 'C'
  k.add :redraw, "Redraw screen", :ctrl_l
  k.add :search, "Search all messages", '\\', 'F'
  k.add :search_unread, "Show all unread messages", 'U'
  k.add :list_labels, "List labels", 'L'
  k.add :poll, "Poll for new messages", 'P'
  k.add :compose, "Compose new message", 'm', 'c'
  k.add :nothing, "Do nothing", :ctrl_g
  k.add :recall_draft, "Edit most recent draft message", 'R'
end

## the following magic enables wide characters when used with a ruby
## ncurses.so that's been compiled against libncursesw. (note the w.) why
## this works, i have no idea. much like pretty much every aspect of
## dealing with curses.  cargo cult programming at its best.
##
## BSD users: if libc.so.6 is not found, try installing compat6x.
require 'dl/import'
module LibC
  extend DL.const_defined?(:Importer) ? DL::Importer : DL::Importable
  setlocale_lib = case Config::CONFIG['arch']
    when /darwin/; "libc.dylib"
    when /cygwin/; "cygwin1.dll"
    else; "libc.so.6"
  end

  Redwood::log "dynamically loading setlocale() from #{setlocale_lib}"
  begin
    dlload setlocale_lib
    extern "void setlocale(int, const char *)"
    Redwood::log "setting locale..."
    LibC.setlocale(6, "")  # LC_ALL == 6
  rescue RuntimeError => e
    Redwood::log "cannot dlload setlocale(); ncurses wide character support probably broken."
    Redwood::log "dlload error was #{e.class}: #{e.message}"
    if Config::CONFIG['arch'] =~ /bsd/
      Redwood::log "BSD variant detected. You may have to install a compat6x package to acquire libc."
    end
  end
end

def start_cursing
  Ncurses.initscr
  Ncurses.noecho
  Ncurses.cbreak
  Ncurses.stdscr.keypad 1
  Ncurses.use_default_colors
  Ncurses.curs_set 0
  Ncurses.start_color
  $cursing = true
end

def stop_cursing
  return unless $cursing
  Ncurses.curs_set 1
  Ncurses.echo
  Ncurses.endwin
end
module_function :start_cursing, :stop_cursing

Index.new
begin
  Index.lock
rescue Index::LockError => e
  require 'highline'

  h = HighLine.new
  h.wrap_at = :auto
  h.say Index.fancy_lock_error_message_for(e)

  case h.ask("Should I ask that process to kill itself? ")
  when /^\s*y(es)?\s*$/i
    h.say "Ok, suggesting seppuku..."
    FileUtils.touch Redwood::SUICIDE_FN
    sleep SuicideManager::DELAY * 2
    FileUtils.rm_f Redwood::SUICIDE_FN
    h.say "Let's try that again."
    retry
  else
    h.say <<EOS
Ok, giving up. If the process crashed and left a stale lockfile, you
can fix this by manually deleting #{Index.lockfile}.
EOS
    exit
  end
end

begin
  Redwood::start
  Index.load

<<<<<<< HEAD
=======
  trap("TERM") { |x| raise "so speaking as i think, i die, i die!" }
  trap("WINCH") { |x| BufferManager.sigwinch_happened! }

>>>>>>> 3478e400
  if(s = Redwood::SourceManager.source_for DraftManager.source_name)
    DraftManager.source = s
  else
    Redwood::log "no draft source, auto-adding..."
    Redwood::SourceManager.add_source DraftManager.new_source
  end

  if(s = Redwood::SourceManager.source_for SentManager.source_uri)
    SentManager.source = s
  else
    Redwood::SourceManager.add_source SentManager.default_source
  end

  HookManager.run "startup"

  log "starting curses"
  start_cursing

  bm = BufferManager.new
  Colormap.new.populate_colormap

  log "initializing mail index buffer"
  imode = InboxMode.new
  ibuf = bm.spawn "Inbox", imode

  log "ready for interaction!"
  Logger.make_buf

  bm.draw_screen

  Redwood::SourceManager.usual_sources.each do |s|
    next unless s.respond_to? :connect
    reporting_thread("call #connect on #{s}") do
      begin
        s.connect
      rescue SourceError => e
        Redwood::log "fatal error loading from #{s}: #{e.message}"
      end
    end
  end unless $opts[:no_initial_poll]
  
  imode.load_threads :num => ibuf.content_height, :when_done => lambda { |num| reporting_thread("poll after loading inbox") { sleep 1; PollManager.poll } unless $opts[:no_threads] || $opts[:no_initial_poll] }

  if $opts[:compose]
    ComposeMode.spawn_nicely :to_default => $opts[:compose]
  end

  unless $opts[:no_threads]
    PollManager.start
    SuicideManager.start
    Index.start_lock_update_thread
  end

  if $opts[:search]
    SearchResultsMode.spawn_from_query $opts[:search]
  end

  until Redwood::exceptions.nonempty? || SuicideManager.die?
<<<<<<< HEAD
    c = 
       begin
         Ncurses.nonblocking_getch
       rescue Exception => e
         if e.is_a?(Interrupt)
           raise if BufferManager.ask_yes_or_no("Die ungracefully now?")
           bm.draw_screen
           nil
         end
       end
    next unless c
=======
    c = begin
      Ncurses.nonblocking_getch
    rescue Interrupt => e
      raise if BufferManager.ask_yes_or_no "Die ungracefully now?"
      BufferManager.draw_screen
      nil
    end

    if c.nil?
      if BufferManager.sigwinch_happened?
        Redwood::log "redrawing screen on sigwinch"
        BufferManager.completely_redraw_screen
      end
      next
    end

    if c == 410
      ## this is ncurses's way of telling us it's detected a refresh.
      ## since we have our own sigwinch handler, we don't do anything.
      next
    end

>>>>>>> 3478e400
    bm.erase_flash

    action =
      begin
        if bm.handle_input c
          :nothing
        else
          bm.resolve_input_with_keymap c, global_keymap
        end
      rescue InputSequenceAborted
        :nothing
      end
    case action
    when :quit_now
      break if bm.kill_all_buffers_safely
    when :quit_ask
      if bm.ask_yes_or_no "Really quit?"
        break if bm.kill_all_buffers_safely
      end
    when :help
      curmode = bm.focus_buf.mode
      bm.spawn_unless_exists("<help for #{curmode.name}>") { HelpMode.new curmode, global_keymap }
    when :roll_buffers
      bm.roll_buffers
    when :roll_buffers_backwards
      bm.roll_buffers_backwards
    when :kill_buffer
      bm.kill_buffer_safely bm.focus_buf
    when :list_buffers
      bm.spawn_unless_exists("buffer list", :system => true) { BufferListMode.new }
    when :list_contacts
      b, new = bm.spawn_unless_exists("Contact List") { ContactListMode.new }
      b.mode.load_in_background if new
    when :search
      query = BufferManager.ask :search, "search all messages: "
      next unless query && query !~ /^\s*$/
      SearchResultsMode.spawn_from_query query
    when :search_unread
      SearchResultsMode.spawn_from_query "is:unread"
    when :list_labels
      labels = LabelManager.all_labels.map { |l| LabelManager.string_for l }
      user_label = bm.ask_with_completions :label, "Show threads with label (enter for listing): ", labels
      unless user_label.nil?
        if user_label.empty?
          bm.spawn_unless_exists("Label list") { LabelListMode.new } if user_label && user_label.empty?
        else
          LabelSearchResultsMode.spawn_nicely user_label
        end
      end
    when :compose
      ComposeMode.spawn_nicely
    when :poll
      reporting_thread("user-invoked poll") { PollManager.poll }
    when :recall_draft
      case Index.num_results_for :label => :draft
      when 0
        bm.flash "No draft messages."
      when 1
        m = nil
        Index.each_id_by_date(:label => :draft) { |mid, builder| m = builder.call }
        r = ResumeMode.new(m)
        BufferManager.spawn "Edit message", r
        r.edit_message
      else
        b, new = BufferManager.spawn_unless_exists("All drafts") { LabelSearchResultsMode.new [:draft] }
        b.mode.load_threads :num => b.content_height if new
      end
    when :nothing, InputSequenceAborted
    when :redraw
      bm.completely_redraw_screen
    else
      bm.flash "Unknown keypress '#{c.to_character}' for #{bm.focus_buf.mode.name}."
    end

    bm.draw_screen
  end

  bm.kill_all_buffers if SuicideManager.die?
rescue Exception => e
  Redwood::record_exception e, "main"
ensure
  unless $opts[:no_threads]
    PollManager.stop if PollManager.instantiated?
    SuicideManager.stop if PollManager.instantiated?
    Index.stop_lock_update_thread
  end

  HookManager.run "shutdown"

  Redwood::finish
  stop_cursing
  Redwood::log "stopped cursing"

  if SuicideManager.instantiated? && SuicideManager.die?
    Redwood::log "I've been ordered to commit seppuku. I obey!"
  end

  if Redwood::exceptions.empty?
    Redwood::log "no fatal errors. good job, william."
    Index.save
  else
    Redwood::log "oh crap, an exception"
  end

  Index.unlock
end

unless Redwood::exceptions.empty?
  File.open(File.join(BASE_DIR, "exception-log.txt"), "w") do |f|
    Redwood::exceptions.each do |e, name|
      f.puts "--- #{e.class.name} from thread: #{name}"
      f.puts e.message, e.backtrace
    end
  end
  $stderr.puts <<EOS
----------------------------------------------------------------
I'm very sorry. It seems that an error occurred in Sup. Please
accept my sincere apologies. If you don't mind, please send the
contents of ~/.sup/exception-log.txt and a brief report of the
circumstances to sup-talk at rubyforge dot orgs so that I might
address this problem. Thank you!

Sincerely,
William
----------------------------------------------------------------
EOS
  Redwood::exceptions.each do |e, name|
    puts "--- #{e.class.name} from thread: #{name}"
    puts e.message, e.backtrace
  end
end

end<|MERGE_RESOLUTION|>--- conflicted
+++ resolved
@@ -160,12 +160,9 @@
   Redwood::start
   Index.load
 
-<<<<<<< HEAD
-=======
   trap("TERM") { |x| raise "so speaking as i think, i die, i die!" }
   trap("WINCH") { |x| BufferManager.sigwinch_happened! }
 
->>>>>>> 3478e400
   if(s = Redwood::SourceManager.source_for DraftManager.source_name)
     DraftManager.source = s
   else
@@ -224,19 +221,6 @@
   end
 
   until Redwood::exceptions.nonempty? || SuicideManager.die?
-<<<<<<< HEAD
-    c = 
-       begin
-         Ncurses.nonblocking_getch
-       rescue Exception => e
-         if e.is_a?(Interrupt)
-           raise if BufferManager.ask_yes_or_no("Die ungracefully now?")
-           bm.draw_screen
-           nil
-         end
-       end
-    next unless c
-=======
     c = begin
       Ncurses.nonblocking_getch
     rescue Interrupt => e
@@ -259,7 +243,6 @@
       next
     end
 
->>>>>>> 3478e400
     bm.erase_flash
 
     action =
