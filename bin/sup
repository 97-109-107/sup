--- conflicted
+++ resolved
@@ -78,11 +78,8 @@
   k.add :compose, "Compose new message", 'm', 'c'
   k.add :nothing, "Do nothing", :ctrl_g
   k.add :recall_draft, "Edit most recent draft message", 'R'
-<<<<<<< HEAD
   k.add :show_inbox, "Show the Inbox buffer", 'I'
-=======
   k.add :show_console, "Show the Console buffer", '~'
->>>>>>> da6a682e
 end
 
 ## the following magic enables wide characters when used with a ruby
@@ -297,14 +294,11 @@
         b, new = BufferManager.spawn_unless_exists("All drafts") { LabelSearchResultsMode.new [:draft] }
         b.mode.load_threads :num => b.content_height if new
       end
-<<<<<<< HEAD
     when :show_inbox
       BufferManager.raise_to_front ibuf
-=======
     when :show_console
       b, new = bm.spawn_unless_exists("Console", :system => true) { ConsoleMode.new }
       b.mode.run
->>>>>>> da6a682e
     when :nothing, InputSequenceAborted
     when :redraw
       bm.completely_redraw_screen
