--- conflicted
+++ resolved
@@ -131,15 +131,9 @@
     def initial_state; :open end
     def viewable?; @lines.nil? end
     def view_default! path
-<<<<<<< HEAD
       cmd = "/usr/bin/run-mailcap --action=view '#{@content_type}:#{path}'"
-      Redwood::log "running: #{cmd.inspect}"
+      debug "running: #{cmd.inspect}"
       BufferManager.shell_out(cmd)
-=======
-      cmd = "/usr/bin/run-mailcap --action=view '#{@content_type}:#{path}' 2>/dev/null"
-      debug "running: #{cmd.inspect}"
-      system cmd
->>>>>>> 723e222e
       $? == 0
     end
 
