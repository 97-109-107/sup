require 'uri'
require 'set'

module Redwood

class MBox < Source
  BREAK_RE = /^From \S+ (.+)$/

  include SerializeLabelsNicely
  yaml_properties :uri, :usual, :archived, :id, :labels

  attr_reader :labels

  ## uri_or_fp is horrific. need to refactor.
  def initialize uri_or_fp, usual=true, archived=false, id=nil, labels=nil
    @mutex = Mutex.new
    @labels = Set.new((labels || []) - LabelManager::RESERVED_LABELS)

    case uri_or_fp
    when String
      @expanded_uri = Source.expand_filesystem_uri(uri_or_fp)
      uri = URI(@expanded_uri)
      raise ArgumentError, "not an mbox uri" unless uri.scheme == "mbox"
      raise ArgumentError, "mbox URI ('#{uri}') cannot have a host: #{uri.host}" if uri.host
      raise ArgumentError, "mbox URI must have a path component" unless uri.path
      @f = nil
      @path = uri.path
    else
      @f = uri_or_fp
      @path = uri_or_fp.path
      @expanded_uri = "mbox://#{@path}"
    end

    super uri_or_fp, usual, archived, id
  end

  def file_path; @path end
  def is_source_for? uri; super || (uri == @expanded_uri) end

  def self.suggest_labels_for path
    ## heuristic: use the filename as a label, unless the file
    ## has a path that probably represents an inbox.
    if File.dirname(path) =~ /\b(var|usr|spool)\b/
      []
    else
      [File.basename(path).downcase.intern]
    end
  end

  def ensure_open
    @f = File.open @path, 'rb' if @f.nil?
  end
  private :ensure_open

  def go_idle
    @mutex.synchronize do
      return if @f.nil? or @path.nil?
      @f.close
      @f = nil
    end
  end

  def load_header offset
    header = nil
    @mutex.synchronize do
      ensure_open
      @f.seek offset
      header = parse_raw_email_header @f
    end
    header
  end

  def load_message offset
    @mutex.synchronize do
      ensure_open
      @f.seek offset
      begin
        ## don't use RMail::Mailbox::MBoxReader because it doesn't properly ignore
        ## "From" at the start of a message body line.
        string = ""
        until @f.eof? || MBox::is_break_line?(l = @f.gets)
          string << l
        end
        Mail.read_from_string string
      rescue e
        raise FatalSourceError, "error parsing mbox file: #{e.message}"
      end
    end
  end

  def raw_header offset
    ret = ""
    @mutex.synchronize do
      ensure_open
      @f.seek offset
      until @f.eof? || (l = @f.gets) =~ /^\r*$/
        ret << l
      end
    end
    ret
  end

  def raw_message offset
    ret = ""
    each_raw_message_line(offset) { |l| ret << l }
    ret
  end

  def store_message date, from_email, &block
    need_blank = File.exists?(@path) && !File.zero?(@path)
    File.open(@path, "ab") do |f|
      f.puts if need_blank
      f.puts "From #{from_email} #{date.asctime}"
      yield f
    end
  end

  ## apparently it's a million times faster to call this directly if
  ## we're just moving messages around on disk, than reading things
  ## into memory with raw_message.
  ##
  def each_raw_message_line offset
    @mutex.synchronize do
      ensure_open
      @f.seek offset
      until @f.eof? || MBox::is_break_line?(l = @f.gets)
        yield l
      end
    end
  end

  def default_labels
    [:inbox, :unread]
  end

  def poll
    first_offset = first_new_message
    offset = first_offset
    end_offset = File.size @f
    while offset and offset < end_offset
      yield :add,
        :info => offset,
        :labels => (labels + default_labels),
        :progress => (offset - first_offset).to_f/end_offset
      offset = next_offset offset
    end
  end

  def next_offset offset
    @mutex.synchronize do
      ensure_open
      @f.seek offset
      nil while line = @f.gets and not MBox::is_break_line? line
      offset = @f.tell
      offset != File.size(@f) ? offset : nil
    end
  end

  ## TODO optimize this by iterating over allterms list backwards or
  ## storing source_info negated
  def last_indexed_message
<<<<<<< HEAD
    benchmark(:mbox_read_index) { Index.to_enum(:each_source_info, self.id).map(&:to_i).max }
=======
    benchmark(:mbox_read_index) { Index.instance.enum_for(:each_source_info, self.id).map(&:to_i).max }
>>>>>>> af6bd216
  end

  ## offset of first new message or nil
  def first_new_message
    next_offset(last_indexed_message || 0)
  end

  def self.is_break_line? l
    l =~ BREAK_RE or return false
    time = $1
    begin
      ## hack -- make Time.parse fail when trying to substitute values from Time.now
      Time.parse time, 0
      true
    rescue NoMethodError, ArgumentError
      warn "found invalid date in potential mbox split line, not splitting: #{l.inspect}"
      false
    end
  end

  class Loader < self
    yaml_properties :uri, :usual, :archived, :id, :labels
  end
end
end<|MERGE_RESOLUTION|>--- conflicted
+++ resolved
@@ -159,11 +159,7 @@
   ## TODO optimize this by iterating over allterms list backwards or
   ## storing source_info negated
   def last_indexed_message
-<<<<<<< HEAD
-    benchmark(:mbox_read_index) { Index.to_enum(:each_source_info, self.id).map(&:to_i).max }
-=======
     benchmark(:mbox_read_index) { Index.instance.enum_for(:each_source_info, self.id).map(&:to_i).max }
->>>>>>> af6bd216
   end
 
   ## offset of first new message or nil
