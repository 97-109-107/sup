require 'xapian'
require 'set'

module Redwood

# This index implementation uses Xapian for searching and GDBM for storage. It
# tends to be slightly faster than Ferret for indexing and significantly faster
# for searching due to precomputing thread membership.
class XapianIndex < BaseIndex
  STEM_LANGUAGE = "english"
  INDEX_VERSION = '1'

  ## dates are converted to integers for xapian, and are used for document ids,
  ## so we must ensure they're reasonably valid. this typically only affect
  ## spam.
  MIN_DATE = Time.at 0
  MAX_DATE = Time.at(2**31-1)

  HookManager.register "custom-search", <<EOS
Executes before a string search is applied to the index,
returning a new search string.
Variables:
  subs: The string being searched.
EOS

  def initialize dir=BASE_DIR
    super

    @index_mutex = Monitor.new
  end

  def load_index
    path = File.join(@dir, 'xapian')
    if File.exists? path
      @xapian = Xapian::WritableDatabase.new(path, Xapian::DB_OPEN)
      db_version = @xapian.get_metadata 'version'
      db_version = '0' if db_version.empty?
      if db_version != INDEX_VERSION
        fail "This Sup version expects a v#{INDEX_VERSION} index, but you have an existing v#{db_version} index. Please downgrade to your previous version and dump your labels before upgrading to this version (then run sup-sync --restore)."
      end
    else
      @xapian = Xapian::WritableDatabase.new(path, Xapian::DB_CREATE)
      @xapian.set_metadata 'version', INDEX_VERSION
    end
    @enquire = Xapian::Enquire.new @xapian
    @enquire.weighting_scheme = Xapian::BoolWeight.new
    @enquire.docid_order = Xapian::Enquire::ASCENDING
  end

  def save_index
  end

  def optimize
  end

  def size
    synchronize { @xapian.doccount }
  end

  def contains_id? id
    synchronize { find_docid(id) && true }
  end

  def source_for_id id
    synchronize { get_entry(id)[:source_id] }
  end

  def delete id
    synchronize { @xapian.delete_document mkterm(:msgid, id) }
  end

  def build_message id
    entry = synchronize { get_entry id }
    return unless entry

    source = SourceManager[entry[:source_id]]
    raise "invalid source #{entry[:source_id]}" unless source

    m = Message.new :source => source, :source_info => entry[:source_info],
                    :labels => entry[:labels], :snippet => entry[:snippet]

    mk_person = lambda { |x| Person.new(*x.reverse!) }
    entry[:from] = mk_person[entry[:from]]
    entry[:to].map!(&mk_person)
    entry[:cc].map!(&mk_person)
    entry[:bcc].map!(&mk_person)

    m.load_from_index! entry
    m
  end

  def add_message m; sync_message m, true end
  def update_message m; sync_message m, true end
  def update_message_state m; sync_message m, false end

  def num_results_for query={}
    xapian_query = build_xapian_query query
    matchset = run_query xapian_query, 0, 0, 100
    matchset.matches_estimated
  end

  EACH_ID_PAGE = 100
  def each_id query={}
    offset = 0
    page = EACH_ID_PAGE

    xapian_query = build_xapian_query query
    while true
      ids = run_query_ids xapian_query, offset, (offset+page)
      ids.each { |id| yield id }
      break if ids.size < page
      offset += page
    end
  end

  def each_id_by_date query={}
    each_id(query) { |id| yield id, lambda { build_message id } }
  end

  def each_message_in_thread_for m, opts={}
    # TODO thread by subject
    return unless doc = find_doc(m.id)
    queue = doc.value(THREAD_VALUENO).split(',')
    msgids = [m.id]
    seen_threads = Set.new
    seen_messages = Set.new [m.id]
    while not queue.empty?
      thread_id = queue.pop
      next if seen_threads.member? thread_id
      return false if thread_killed? thread_id
      seen_threads << thread_id
      docs = term_docids(mkterm(:thread, thread_id)).map { |x| @xapian.document x }
      docs.each do |doc|
        msgid = doc.value MSGID_VALUENO
        next if seen_messages.member? msgid
        msgids << msgid
        seen_messages << msgid
        queue.concat doc.value(THREAD_VALUENO).split(',')
      end
    end
    msgids.each { |id| yield id, lambda { build_message id } }
    true
  end

  def load_contacts emails, opts={}
    contacts = Set.new
    num = opts[:num] || 20
    each_id_by_date :participants => emails do |id,b|
      break if contacts.size >= num
      m = b.call
      ([m.from]+m.to+m.cc+m.bcc).compact.each { |p| contacts << [p.name, p.email] }
    end
    contacts.to_a.compact.map { |n,e| Person.new n, e }[0...num]
  end

  # TODO share code with the Ferret index
  def parse_query s
    query = {}

    subs = HookManager.run("custom-search", :subs => s) || s
    subs = subs.gsub(/\b(to|from):(\S+)\b/) do
      field, name = $1, $2
      if(p = ContactManager.contact_for(name))
        [field, p.email]
      elsif name == "me"
        [field, "(" + AccountManager.user_emails.join("||") + ")"]
      else
        [field, name]
      end.join(":")
    end

    ## if we see a label:deleted or a label:spam term anywhere in the query
    ## string, we set the extra load_spam or load_deleted options to true.
    ## bizarre? well, because the query allows arbitrary parenthesized boolean
    ## expressions, without fully parsing the query, we can't tell whether
    ## the user is explicitly directing us to search spam messages or not.
    ## e.g. if the string is -(-(-(-(-label:spam)))), does the user want to
    ## search spam messages or not?
    ##
    ## so, we rely on the fact that turning these extra options ON turns OFF
    ## the adding of "-label:deleted" or "-label:spam" terms at the very
    ## final stage of query processing. if the user wants to search spam
    ## messages, not adding that is the right thing; if he doesn't want to
    ## search spam messages, then not adding it won't have any effect.
    query[:load_spam] = true if subs =~ /\blabel:spam\b/
    query[:load_deleted] = true if subs =~ /\blabel:deleted\b/

    ## gmail style "is" operator
    subs = subs.gsub(/\b(is|has):(\S+)\b/) do
      field, label = $1, $2
      case label
      when "read"
        "-label:unread"
      when "spam"
        query[:load_spam] = true
        "label:spam"
      when "deleted"
        query[:load_deleted] = true
        "label:deleted"
      else
        "label:#{$2}"
      end
    end

    ## gmail style attachments "filename" and "filetype" searches
    subs = subs.gsub(/\b(filename|filetype):(\((.+?)\)\B|(\S+)\b)/) do
      field, name = $1, ($3 || $4)
      case field
      when "filename"
        debug "filename: translated #{field}:#{name} to attachment:\"#{name.downcase}\""
        "attachment:\"#{name.downcase}\""
      when "filetype"
        debug "filetype: translated #{field}:#{name} to attachment_extension:#{name.downcase}"
        "attachment_extension:#{name.downcase}"
      end
    end

    if $have_chronic
      lastdate = 2<<32 - 1
      firstdate = 0
      subs = subs.gsub(/\b(before|on|in|during|after):(\((.+?)\)\B|(\S+)\b)/) do
        field, datestr = $1, ($3 || $4)
        realdate = Chronic.parse datestr, :guess => false, :context => :past
        if realdate
          case field
          when "after"
            debug "chronic: translated #{field}:#{datestr} to #{realdate.end}"
            "date:#{realdate.end.to_i}..#{lastdate}"
          when "before"
            debug "chronic: translated #{field}:#{datestr} to #{realdate.begin}"
            "date:#{firstdate}..#{realdate.end.to_i}"
          else
            debug "chronic: translated #{field}:#{datestr} to #{realdate}"
            "date:#{realdate.begin.to_i}..#{realdate.end.to_i}"
          end
        else
          raise ParseError, "can't understand date #{datestr.inspect}"
        end
      end
    end

    ## limit:42 restrict the search to 42 results
    subs = subs.gsub(/\blimit:(\S+)\b/) do
      lim = $1
      if lim =~ /^\d+$/
        query[:limit] = lim.to_i
        ''
      else
        raise ParseError, "non-numeric limit #{lim.inspect}"
      end
    end

    qp = Xapian::QueryParser.new
    qp.database = @xapian
    qp.stemmer = Xapian::Stem.new(STEM_LANGUAGE)
    qp.stemming_strategy = Xapian::QueryParser::STEM_SOME
    qp.default_op = Xapian::Query::OP_AND
    qp.add_valuerangeprocessor(Xapian::NumberValueRangeProcessor.new(DATE_VALUENO, 'date:', true))
    NORMAL_PREFIX.each { |k,v| qp.add_prefix k, v }
    BOOLEAN_PREFIX.each { |k,v| qp.add_boolean_prefix k, v }
    xapian_query = qp.parse_query(subs, Xapian::QueryParser::FLAG_PHRASE|Xapian::QueryParser::FLAG_BOOLEAN|Xapian::QueryParser::FLAG_LOVEHATE|Xapian::QueryParser::FLAG_WILDCARD, PREFIX['body'])

    raise ParseError if xapian_query.nil? or xapian_query.empty?
    query[:qobj] = xapian_query
    query[:text] = s
    query
  end

  private

  # Stemmed
  NORMAL_PREFIX = {
    'subject' => 'S',
    'body' => 'B',
    'from_name' => 'FN',
    'to_name' => 'TN',
    'name' => 'N',
    'attachment' => 'A',
  }

  # Unstemmed
  BOOLEAN_PREFIX = {
    'type' => 'K',
    'from_email' => 'FE',
    'to_email' => 'TE',
    'email' => 'E',
    'date' => 'D',
    'label' => 'L',
    'source_id' => 'I',
    'attachment_extension' => 'O',
    'msgid' => 'Q',
    'thread' => 'H',
    'ref' => 'R',
  }

  PREFIX = NORMAL_PREFIX.merge BOOLEAN_PREFIX

  MSGID_VALUENO = 0
  THREAD_VALUENO = 1
  DATE_VALUENO = 2

  MAX_TERM_LENGTH = 245

  # Xapian can very efficiently sort in ascending docid order. Sup always wants
  # to sort by descending date, so this method maps between them. In order to
  # handle multiple messages per second, we use a logistic curve centered
  # around MIDDLE_DATE so that the slope (docid/s) is greatest in this time
  # period. A docid collision is not an error - the code will pick the next
  # smallest unused one.
  DOCID_SCALE = 2.0**32
  TIME_SCALE = 2.0**27
  MIDDLE_DATE = Time.gm(2011)
  def assign_docid m, truncated_date
    t = (truncated_date.to_i - MIDDLE_DATE.to_i).to_f
    docid = (DOCID_SCALE - DOCID_SCALE/(Math::E**(-(t/TIME_SCALE)) + 1)).to_i
    while docid > 0 and docid_exists? docid
      docid -= 1
    end
    docid > 0 ? docid : nil
  end

  # XXX is there a better way?
  def docid_exists? docid
    begin
      @xapian.doclength docid
      true
    rescue RuntimeError #Xapian::DocNotFoundError
      raise unless $!.message =~ /DocNotFoundError/
      false
    end
  end

  def term_docids term
    @xapian.postlist(term).map { |x| x.docid }
  end

  def find_docid id
    docids = term_docids(mkterm(:msgid,id))
    fail unless docids.size <= 1
    docids.first
  end

  def find_doc id
    return unless docid = find_docid(id)
    @xapian.document docid
  end

  def get_id docid
    return unless doc = @xapian.document(docid)
    doc.value MSGID_VALUENO
  end

  def get_entry id
    return unless doc = find_doc(id)
    Marshal.load doc.data
  end

  def thread_killed? thread_id
    not run_query(Q.new(Q::OP_AND, mkterm(:thread, thread_id), mkterm(:label, :Killed)), 0, 1).empty?
  end

  def synchronize &b
    @index_mutex.synchronize &b
  end

  def run_query xapian_query, offset, limit, checkatleast=0
    synchronize do
      @enquire.query = xapian_query
      @enquire.mset(offset, limit-offset, checkatleast)
    end
  end

  def run_query_ids xapian_query, offset, limit
    matchset = run_query xapian_query, offset, limit
    matchset.matches.map { |r| r.document.value MSGID_VALUENO }
  end

  Q = Xapian::Query
  def build_xapian_query opts
    labels = ([opts[:label]] + (opts[:labels] || [])).compact
    neglabels = [:spam, :deleted, :killed].reject { |l| (labels.include? l) || opts.member?("load_#{l}".intern) }
    pos_terms, neg_terms = [], []

    pos_terms << mkterm(:type, 'mail')
    pos_terms.concat(labels.map { |l| mkterm(:label,l) })
    pos_terms << opts[:qobj] if opts[:qobj]
    pos_terms << mkterm(:source_id, opts[:source_id]) if opts[:source_id]

    if opts[:participants]
      participant_terms = opts[:participants].map { |p| mkterm(:email,:any, (Redwood::Person === p) ? p.email : p) }
      pos_terms << Q.new(Q::OP_OR, participant_terms)
    end

    neg_terms.concat(neglabels.map { |l| mkterm(:label,l) })

    pos_query = Q.new(Q::OP_AND, pos_terms)
    neg_query = Q.new(Q::OP_OR, neg_terms)

    if neg_query.empty?
      pos_query
    else
      Q.new(Q::OP_AND_NOT, [pos_query, neg_query])
    end
  end

  def sync_message m, overwrite
    doc = synchronize { find_doc(m.id) }
    existed = doc != nil
    doc ||= Xapian::Document.new
    do_index_static = overwrite || !existed
    old_entry = !do_index_static && doc.entry
    snippet = do_index_static ? m.snippet : old_entry[:snippet]

    entry = {
      :message_id => m.id,
      :source_id => m.source.id,
      :source_info => m.source_info,
      :date => m.date,
      :snippet => snippet,
      :labels => m.labels.to_a,
      :from => [m.from.email, m.from.name],
      :to => m.to.map { |p| [p.email, p.name] },
      :cc => m.cc.map { |p| [p.email, p.name] },
      :bcc => m.bcc.map { |p| [p.email, p.name] },
      :subject => m.subj,
      :refs => m.refs.to_a,
      :replytos => m.replytos.to_a,
    }

    if do_index_static
      doc.clear_terms
      doc.clear_values
      index_message_static m, doc, entry
    end

    index_message_threading doc, entry, old_entry
    index_message_labels doc, entry[:labels], (do_index_static ? [] : old_entry[:labels])
    doc.entry = entry

    synchronize do
      unless docid = existed ? doc.docid : assign_docid(m, truncate_date(m.date))
        # Could be triggered by spam
        warn "docid underflow, dropping #{m.id.inspect}"
        return
      end
      @xapian.replace_document docid, doc
    end

    m.labels.each { |l| LabelManager << l }
    true
  end

  ## Index content that can't be changed by the user
  def index_message_static m, doc, entry
    # Person names are indexed with several prefixes
    person_termer = lambda do |d|
      lambda do |p|
        ["#{d}_name", "name", "body"].each do |x|
          doc.index_text p.name, PREFIX[x]
        end if p.name
        [d, :any].each { |x| doc.add_term mkterm(:email, x, p.email) }
      end
    end

    person_termer[:from][m.from] if m.from
    (m.to+m.cc+m.bcc).each(&(person_termer[:to]))

    # Full text search content
    subject_text = m.indexable_subject
    body_text = m.indexable_body
    doc.index_text subject_text, PREFIX['subject']
    doc.index_text subject_text, PREFIX['body']
    doc.index_text body_text, PREFIX['body']
    m.attachments.each { |a| doc.index_text a, PREFIX['attachment'] }

    # Miscellaneous terms
    doc.add_term mkterm(:date, m.date) if m.date
    doc.add_term mkterm(:type, 'mail')
    doc.add_term mkterm(:msgid, m.id)
    doc.add_term mkterm(:source_id, m.source.id)
    m.attachments.each do |a|
      a =~ /\.(\w+)$/ or next
      doc.add_term mkterm(:attachment_extension, $1)
    end

    # Date value for range queries
    date_value = begin
      Xapian.sortable_serialise m.date.to_i
    rescue TypeError
      Xapian.sortable_serialise 0
    end

    doc.add_value MSGID_VALUENO, m.id
    doc.add_value DATE_VALUENO, date_value
  end

  def index_message_labels doc, new_labels, old_labels
    return if new_labels == old_labels
    added = new_labels.to_a - old_labels.to_a
    removed = old_labels.to_a - new_labels.to_a
    added.each { |t| doc.add_term mkterm(:label,t) }
    removed.each { |t| doc.remove_term mkterm(:label,t) }
  end

  ## Assign a set of thread ids to the document. This is a hybrid of the runtime
  ## search done by the Ferret index and the index-time union done by previous
  ## versions of the Xapian index. We first find the thread ids of all messages
  ## with a reference to or from us. If that set is empty, we use our own
  ## message id. Otherwise, we use all the thread ids we previously found. In
  ## the common case there's only one member in that set, but if we're the
  ## missing link between multiple previously unrelated threads we can have
  ## more. XapianIndex#each_message_in_thread_for follows the thread ids when
  ## searching so the user sees a single unified thread.
  def index_message_threading doc, entry, old_entry
    return if old_entry && (entry[:refs] == old_entry[:refs]) && (entry[:replytos] == old_entry[:replytos])
    children = term_docids(mkterm(:ref, entry[:message_id])).map { |docid| @xapian.document docid }
    parent_ids = entry[:refs] + entry[:replytos]
    parents = parent_ids.map { |id| find_doc id }.compact
    thread_members = SavingHash.new { [] }
    (children + parents).each do |doc2|
      thread_ids = doc2.value(THREAD_VALUENO).split ','
      thread_ids.each { |thread_id| thread_members[thread_id] << doc2 }
    end
    thread_ids = thread_members.empty? ? [entry[:message_id]] : thread_members.keys
    thread_ids.each { |thread_id| doc.add_term mkterm(:thread, thread_id) }
    parent_ids.each { |ref| doc.add_term mkterm(:ref, ref) }
    doc.add_value THREAD_VALUENO, (thread_ids * ',')
  end

  def truncate_date date
    if date < MIN_DATE
      debug "warning: adjusting too-low date #{date} for indexing"
      MIN_DATE
    elsif date > MAX_DATE
      debug "warning: adjusting too-high date #{date} for indexing"
      MAX_DATE
    else
      date
    end
  end

  # Construct a Xapian term
  def mkterm type, *args
    case type
    when :label
      PREFIX['label'] + args[0].to_s.downcase
    when :type
      PREFIX['type'] + args[0].to_s.downcase
    when :date
      PREFIX['date'] + args[0].getutc.strftime("%Y%m%d%H%M%S")
    when :email
      case args[0]
      when :from then PREFIX['from_email']
      when :to then PREFIX['to_email']
      when :any then PREFIX['email']
      else raise "Invalid email term type #{args[0]}"
      end + args[1].to_s.downcase
    when :source_id
      PREFIX['source_id'] + args[0].to_s.downcase
    when :attachment_extension
      PREFIX['attachment_extension'] + args[0].to_s.downcase
    when :msgid, :ref, :thread
      PREFIX[type.to_s] + args[0][0...(MAX_TERM_LENGTH-1)]
    else
      raise "Invalid term type #{type}"
    end
  end
end

  module DocumentMethods
    def entry
      Marshal.load data
    end

    def entry=(x)
      self.data = Marshal.dump x
    end

    def index_text text, prefix, weight=1
      term_generator = Xapian::TermGenerator.new
      term_generator.stemmer = Xapian::Stem.new(STEM_LANGUAGE)
      term_generator.document = self
      term_generator.index_text text, weight, prefix
    end

    def add_term term
      if term.length <= MAX_TERM_LENGTH
        super term
      else
        warn "dropping excessively long term #{term}"
      end
    end
  end
end

end

class Xapian::Document
<<<<<<< HEAD
  include Redwood::XapianIndex::DocumentMethods
=======
  def entry
    Marshal.load data
  end

  def entry=(x)
    self.data = Marshal.dump x
  end

  def index_text text, prefix, weight=1
    term_generator = Xapian::TermGenerator.new
    term_generator.stemmer = Xapian::Stem.new(Redwood::XapianIndex::STEM_LANGUAGE)
    term_generator.document = self
    term_generator.index_text text, weight, prefix
  end

  alias old_add_term add_term
  def add_term term
    if term.length <= Redwood::XapianIndex::MAX_TERM_LENGTH
      old_add_term term
    else
      warn "dropping excessively long term #{term}"
    end
  end
>>>>>>> 8f824bab
end<|MERGE_RESOLUTION|>--- conflicted
+++ resolved
@@ -567,38 +567,9 @@
   end
 end
 
-  module DocumentMethods
-    def entry
-      Marshal.load data
-    end
-
-    def entry=(x)
-      self.data = Marshal.dump x
-    end
-
-    def index_text text, prefix, weight=1
-      term_generator = Xapian::TermGenerator.new
-      term_generator.stemmer = Xapian::Stem.new(STEM_LANGUAGE)
-      term_generator.document = self
-      term_generator.index_text text, weight, prefix
-    end
-
-    def add_term term
-      if term.length <= MAX_TERM_LENGTH
-        super term
-      else
-        warn "dropping excessively long term #{term}"
-      end
-    end
-  end
 end
 
-end
-
 class Xapian::Document
-<<<<<<< HEAD
-  include Redwood::XapianIndex::DocumentMethods
-=======
   def entry
     Marshal.load data
   end
@@ -622,5 +593,4 @@
       warn "dropping excessively long term #{term}"
     end
   end
->>>>>>> 8f824bab
 end