--- conflicted
+++ resolved
@@ -107,8 +107,6 @@
   end
 end
 
-<<<<<<< HEAD
-=======
 ## more monkeypatching!
 module RMail
   class EncodingUnsupportedError < StandardError; end
@@ -202,7 +200,6 @@
   end
 end
 
->>>>>>> af6bd216
 class Range
   ## only valid for integer ranges (unless I guess it's exclusive)
   def size
