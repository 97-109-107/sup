--- conflicted
+++ resolved
@@ -121,16 +121,6 @@
       subdir = File.join @dir, d
       debug "polling maildir #{subdir}"
       raise FatalSourceError, "#{subdir} not a directory" unless File.directory? subdir
-<<<<<<< HEAD
-      mtime = File.mtime subdir
-      next if prev_mtime >= mtime
-      @mtimes[d] = mtime
-
-      old_ids = benchmark(:maildir_read_index) { Index.to_enum(:each_source_info, self.id, "#{d}/").to_a }
-      new_ids = benchmark(:maildir_read_dir) { Dir.glob("#{subdir}/*").map { |x| File.basename x }.sort }
-      added = new_ids - old_ids
-      deleted = old_ids - new_ids
-=======
       ctime = File.ctime subdir
       next if prev_ctime >= ctime
       @ctimes[d] = ctime
@@ -139,7 +129,6 @@
       new_ids = benchmark(:maildir_read_dir) { Dir.glob("#{subdir}/*").map { |x| File.join(d,File.basename(x)) }.sort }
       added += new_ids - old_ids
       deleted += old_ids - new_ids
->>>>>>> af6bd216
       debug "#{old_ids.size} in index, #{new_ids.size} in filesystem"
     end
 
