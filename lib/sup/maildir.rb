--- conflicted
+++ resolved
@@ -37,13 +37,10 @@
     [:draft, :starred, :forwarded, :replied, :unread, :deleted]
   end
 
-<<<<<<< HEAD
-=======
   def sync_back_enabled?
     @sync_back
   end
 
->>>>>>> f27661b1
   def store_message date, from_email, &block
     stored = false
     new_fn = new_maildir_basefn + ':2,S'
@@ -88,12 +85,8 @@
     with_file_for(id) { |f| RMail::Parser.read f }
   end
 
-<<<<<<< HEAD
   def sync_back id, labels, msg
     return false unless $config[:sync_back_to_maildir] and valid? id
-=======
-  def sync_back id, labels
->>>>>>> f27661b1
     synchronize do
       debug "syncing back maildir message #{id} with flags #{labels.to_a}"
       flags = maildir_reconcile_flags id, labels
@@ -154,7 +147,6 @@
     deleted -= del_to_delete
     debug "#{added.size} added, #{deleted.size} deleted, #{updated.size} updated"
     total_size = added.size+deleted.size+updated.size
-<<<<<<< HEAD
 
     added.each_with_index do |id,i|
       yield :add,
@@ -163,16 +155,6 @@
       :progress => i.to_f/total_size
     end
 
-=======
-
-    added.each_with_index do |id,i|
-      yield :add,
-      :info => id,
-      :labels => @labels + maildir_labels(id) + [:inbox],
-      :progress => i.to_f/total_size
-    end
-
->>>>>>> f27661b1
     deleted.each_with_index do |id,i|
       yield :delete,
       :info => id,
@@ -264,15 +246,9 @@
       new_path  = File.join @dir, new_loc
       tmp_path  = File.join @dir, "tmp", "#{md_base}:#{md_ver},#{flags}"
 
-<<<<<<< HEAD
       File.safe_link orig_path, tmp_path
       File.unlink orig_path
       File.safe_link tmp_path, new_path
-=======
-      File.link orig_path, tmp_path
-      File.unlink orig_path
-      File.link tmp_path, new_path
->>>>>>> f27661b1
       File.unlink tmp_path
 
       new_loc
