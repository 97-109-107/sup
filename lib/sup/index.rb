--- conflicted
+++ resolved
@@ -413,17 +413,11 @@
         "references" => doc[:refs].split.map { |x| "<#{x}>" }.join(" "),
       }
 
-<<<<<<< HEAD
-      Message.new :source => source, :source_info => doc[:source_info].to_i,
+      m = Message.new :source => source, :source_info => doc[:source_info].to_i,
                   :labels => doc[:label].symbolistize,
-                  :snippet => doc[:snippet], :header => fake_header
-=======
-      m = Message.new :source => source, :source_info => doc[:source_info].to_i,
-                  :labels => doc[:label].split(" ").map { |s| s.intern },
                   :snippet => doc[:snippet]
       m.parse_header fake_header
       m
->>>>>>> dd0b7fa1
     end
   end
 
