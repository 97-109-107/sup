--- conflicted
+++ resolved
@@ -135,14 +135,11 @@
     @layout[earliest].state = :detailed if earliest.has_label?(:unread) || @thread.size == 1
 
     @thread.remove_label :unread
-<<<<<<< HEAD
+    Index.save_thread @thread
   end
 
   def toggle_wrap
     @wrap = !@wrap
-=======
-    Index.save_thread @thread
->>>>>>> 99f7df16
     regen_text
     buffer.mark_dirty if buffer
   end
