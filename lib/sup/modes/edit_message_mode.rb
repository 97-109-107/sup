--- conflicted
+++ resolved
@@ -559,15 +559,9 @@
       m.header[k] =
         case v
         when String
-<<<<<<< HEAD
-          (k.match(/subject/i) ? mime_encode_subject(v) : mime_encode_address(v)).fix_encoding!
-        when Array
-          (v.map { |v| mime_encode_address v }.join ", ").fix_encoding!
-=======
           (k.match(/subject/i) ? mime_encode_subject(v).dup.fix_encoding! : mime_encode_address(v)).dup.fix_encoding!
         when Array
           (v.map { |v| mime_encode_address v }.join ", ").dup.fix_encoding!
->>>>>>> f27661b1
         end
     end
 
