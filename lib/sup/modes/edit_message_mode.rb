--- conflicted
+++ resolved
@@ -524,13 +524,8 @@
     bb = @body.join ("\n")
     bb += "\n" + sig_lines.join("\n") unless @sig_edited
     ## body must end in a newline or GPG signatures will be WRONG!
-<<<<<<< HEAD
     bb += "\n" unless bb =~ /\n\Z/
     m.body = bb
-=======
-    m.body += "\n" unless m.body =~ /\n\Z/
-    m.body = m.body.fix_encoding!
->>>>>>> af6bd216
 
     ## there are attachments, so wrap body in an attachment of its own
     unless @attachments.empty?
