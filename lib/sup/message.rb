# encoding: UTF-8

require 'time'
require 'uri'


module Redwood

## a Message is what's threaded.
##
## it is also where the parsing for quotes and signatures is done, but
## that should be moved out to a separate class at some point (because
## i would like, for example, to be able to add in a ruby-talk
## specific module that would detect and link to /ruby-talk:\d+/
## sequences in the text of an email. (how sweet would that be?)

class Message
  SNIPPET_LEN = 80
  RE_PATTERN = /^((re|re[\[\(]\d[\]\)]):\s*)+/i

  ## some utility methods
  class << self
    def normalize_subj s; s.gsub(RE_PATTERN, ""); end
    def subj_is_reply? s; s =~ RE_PATTERN; end
    def reify_subj s; subj_is_reply?(s) ? s : "Re: " + s; end
  end

  QUOTE_PATTERN = /^\s{0,4}[>|\}]/
  BLOCK_QUOTE_PATTERN = /^-----\s*Original Message\s*----+$/
  SIG_PATTERN = /(^(- )*-- ?$)|(^\s*----------+\s*$)|(^\s*_________+\s*$)|(^\s*--~--~-)|(^\s*--\+\+\*\*==)/

  GPG_SIGNED_START = "-----BEGIN PGP SIGNED MESSAGE-----"
  GPG_SIGNED_END = "-----END PGP SIGNED MESSAGE-----"
  GPG_START = "-----BEGIN PGP MESSAGE-----"
  GPG_END = "-----END PGP MESSAGE-----"
  GPG_SIG_START = "-----BEGIN PGP SIGNATURE-----"
  GPG_SIG_END = "-----END PGP SIGNATURE-----"

  MAX_SIG_DISTANCE = 15 # lines from the end
  DEFAULT_SUBJECT = ""
  DEFAULT_SENDER = "(missing sender)"
  MAX_HEADER_VALUE_SIZE = 4096

  attr_reader :id, :date, :from, :subj, :refs, :replytos, :to,
              :cc, :bcc, :labels, :attachments, :list_address, :recipient_email, :replyto,
              :list_subscribe, :list_unsubscribe

  bool_reader :dirty, :source_marked_read, :snippet_contains_encrypted_content

  attr_accessor :locations

  ## if you specify a :header, will use values from that. otherwise,
  ## will try and load the header from the source.
  def initialize opts
    @locations = opts[:locations] or raise ArgumentError, "locations can't be nil"
    @snippet = opts[:snippet]
    @snippet_contains_encrypted_content = false
    @have_snippet = !(opts[:snippet].nil? || opts[:snippet].empty?)
    @labels = Set.new(opts[:labels] || [])
    @dirty = false
    @encrypted = false
    @chunks = nil
    @attachments = []

    ## we need to initialize this. see comments in parse_header as to
    ## why.
    @date = nil # may or may not have been set when the message was loaded
                # or discovered for the first time.
    @id   = nil # same as @date for invalid ids
    @refs = []

    #parse_header(opts[:header] || @source.load_header(@source_info))
  end

  def parse_header m
    # load
    # @id   sanitized message id
    # @from
    # @date
    # @subj
    # @to
    # @cc
    # @bcc
    # @refs
    # @replyto
    # @replytos
    # @list_address
    # @receipient_email
    # @source_marked_read
    # @list_subscribe
    # @list_unsubscribe

    unless m.message_id
      m.message_id =  @id || "<#{Time.now.to_i}-defaulted-#{Digest::MD5.hexdigest m.header.to_s}@sup-faked>"
      debug "Using fake id (newly created or existing): #{id} for message located at: #{location.inspect}."
    end

    @id = sanitize_message_id m.message_id

    @from = Person.from_address m.fetch_header(:from)
    @from = Person.from_address "Sup Auto-generated Fake Sender <sup@fake.sender.example.com>" unless @from
    @sender = Person.from_address m.fetch_header(:sender)

    begin
      if m.date
        @date = m.date.to_time
      else
        warn "Invalid date for message #{@id}, using 'now' or previously fake 'now'."
        BufferManager.flash "Invalid date for message #{@id}, using 'now' or previously fake 'now'." if BufferManager.instantiated?
        @date = @date || Time.now.to_time
      end
    rescue NoMethodError
      # TODO: remove this rescue once mail/#564 is fixed
      warn "Invalid date for message #{@id}, using 'now' or previously fake 'now'."
      BufferManager.flash "Invalid date for message #{@id}, using 'now' or previously fake 'now'." if BufferManager.instantiated?
      @date = (@date || Time.now.to_time)
    end

<<<<<<< HEAD
    @to = Person.from_address_list (m.fetch_header (:to))
    @cc = Person.from_address_list (m.fetch_header (:cc))
    @bcc = Person.from_address_list (m.fetch_header (:bcc))

    @subj = (m.subject || DEFAULT_SUBJECT)
    @replyto = Person.from_address (m.fetch_header (:reply_to))
=======
    subj = header["subject"]
    subj = subj ? subj.fix_encoding! : nil
    @subj = subj ? subj.gsub(/\s+/, " ").gsub(/\s+$/, "") : DEFAULT_SUBJECT
    @to = Person.from_address_list header["to"]
    @cc = Person.from_address_list header["cc"]
    @bcc = Person.from_address_list header["bcc"]
>>>>>>> af6bd216

    ## before loading our full header from the source, we can actually
    ## have some extra refs set by the UI. (this happens when the user
    ## joins threads manually). so we will merge the current refs values
    ## in here.
    begin
      @refs += m.fetch_message_ids(:references)
      @replytos = m.fetch_message_ids(:in_reply_to)
    rescue Mail::Field::FieldError => e
      raise InvalidMessageError, e.message
    end
    @refs += @replytos unless @refs.member?(@replytos.first)
    @refs = @refs.uniq # user may have set some refs manually

    @recipient_email = (m.fetch_header(:Envelope_to) || m.fetch_header(:x_original_to) || m.fetch_header(:delivered_to))

    @list_subscribe = m.fetch_header(:list_subscribe)
    @list_unsubscribe = m.fetch_header(:list_unsubscribe)
    @list_address = Person.from_address(get_email_from_mailto(m.fetch_header(:list_post) || m.fetch_header(:x_mailing_list)))

    @source_marked_read = m.fetch_header(:status) == 'RO'
  end

  # get to field from mailto:example@example uri
  def get_email_from_mailto field
    return nil if field.nil?
    u = URI
    k = u.extract field, 'mailto'
    a = u.parse k[0]
    return a.to
  end

  ## Expected index entry format:
  ## :message_id, :subject => String
  ## :date => Time
  ## :refs, :replytos => Array of String
  ## :from => Person
  ## :to, :cc, :bcc => Array of Person
  def load_from_index! entry
    @id = entry[:message_id]
    @from = entry[:from]
    @date = entry[:date]
    @subj = entry[:subject]
    @to = entry[:to]
    @cc = entry[:cc]
    @bcc = entry[:bcc]
    @refs = (@refs + entry[:refs]).uniq
    @replytos = entry[:replytos]

    @replyto = nil
    @list_address = nil
    @recipient_email = nil
    @source_marked_read = false
    @list_subscribe = nil
    @list_unsubscribe = nil
  end

  def add_ref ref
    @refs << ref
    @dirty = true
  end

  def remove_ref ref
    @dirty = true if @refs.delete ref
  end

  attr_reader :snippet
  def is_list_message?; !@list_address.nil?; end
  def is_draft?; @labels.member? :draft; end
  def draft_filename
    raise "not a draft" unless is_draft?
    source.fn_for_offset source_info
  end

  ## sanitize message ids by removing spaces and non-ascii characters.
  ## also, truncate to 255 characters. all these steps are necessary
  ## to make the index happy. of course, we probably fuck up a couple
  ## valid message ids as well. as long as we're consistent, this
  ## should be fine, though.
  ##
  ## also, mostly the message ids that are changed by this belong to
  ## spam email.
  ##
  ## an alternative would be to SHA1 or MD5 all message ids on a regular basis.
  ## don't tempt me.
  def sanitize_message_id mid; mid.gsub(/(\s|[^\000-\177])+/, "")[0..254] end

  def clear_dirty
    @dirty = false
  end

  def has_label? t; @labels.member? t; end
  def add_label l
    l = l.to_sym
    return if @labels.member? l
    @labels << l
    @dirty = true
  end
  def remove_label l
    l = l.to_sym
    return unless @labels.member? l
    @labels.delete l
    @dirty = true
  end

  def recipients
    @to + @cc + @bcc
  end

  def labels= l
    raise ArgumentError, "not a set" unless l.is_a?(Set)
    raise ArgumentError, "not a set of labels" unless l.all? { |ll| ll.is_a?(Symbol) }
    return if @labels == l
    @labels = l
    @dirty = true
  end

  def chunks
    load_from_source!
    @chunks
  end

  def location
    @locations.find { |x| x.valid? } || raise(OutOfSyncSourceError.new)
  end

  def source
    location.source
  end

  def source_info
    location.info
  end

  ## this is called when the message body needs to actually be loaded.
  def load_from_source!
    @chunks ||=
      begin
        ## we need to re-read the header because it contains information
        ## that we don't store in the index. actually i think it's just
        ## the mailing list address (if any), so this is kinda overkill.
        ## i could just store that in the index, but i think there might
        ## be other things like that in the future, and i'd rather not
        ## bloat the index.
        ## actually, it's also the differentiation between to/cc/bcc,
        ## so i will keep this.
        rmsg = location.parsed_message

        parse_header rmsg
        message_to_chunks rmsg
      rescue SourceError, SocketError => e
        warn "problem reading message #{id}"
<<<<<<< HEAD
        puts location.inspect
        [Chunk::Text.new(error_message.split("\n"))]

=======
>>>>>>> af6bd216
        debug "could not load message: #{location.inspect}, exception: #{e.inspect}"

        [Chunk::Text.new(error_message.split("\n"))]
      end
  end

  def error_message
    <<EOS
#@snippet...

***********************************************************************
 An error occurred while loading this message.
***********************************************************************
EOS
  end

  def raw_header
    location.raw_header
  end

  def raw_message
    location.raw_message
  end

  def each_raw_message_line &b
    location.each_raw_message_line &b
  end

  def sync_back
    @locations.map { |l| l.sync_back @labels, self }.any? do
      UpdateManager.relay self, :updated, self
    end
  end

  def merge_labels_from_locations merge_labels
    ## Get all labels from all locations
    location_labels = Set.new([])

    @locations.each do |l|
      if l.valid?
        location_labels = location_labels.union(l.labels?)
      end
    end

    ## Add to the message labels the intersection between all location
    ## labels and those we want to merge
    location_labels = location_labels.intersection(merge_labels.to_set)

    if not location_labels.empty?
      @labels = @labels.union(location_labels)
      @dirty = true
    end
  end

  ## returns all the content from a message that will be indexed
  def indexable_content
    load_from_source!
    [
      from && from.indexable_content,
      to.map { |p| p.indexable_content },
      cc.map { |p| p.indexable_content },
      bcc.map { |p| p.indexable_content },
      indexable_chunks.map { |c| c.lines },
      indexable_subject,
    ].flatten.compact.join " "
  end

  def indexable_body
    indexable_chunks.map { |c| c.lines.each { |l| l.fix_encoding} }.flatten.compact.join " "
  end

  def indexable_chunks
    chunks.select { |c| c.is_a? Chunk::Text } || []
  end

  def indexable_subject
    Message.normalize_subj(subj)
  end

  def quotable_body_lines
    chunks.find_all { |c| c.quotable? }.map { |c| c.lines }.flatten
  end

  def quotable_header_lines
    ["From: #{@from.full_address}"] +
      (@to.empty? ? [] : ["To: " + @to.map { |p| p.full_address }.join(", ")]) +
      (@cc.empty? ? [] : ["Cc: " + @cc.map { |p| p.full_address }.join(", ")]) +
      (@bcc.empty? ? [] : ["Bcc: " + @bcc.map { |p| p.full_address }.join(", ")]) +
      ["Date: #{@date.rfc822}",
       "Subject: #{@subj}"]
  end

  def self.build_from_source source, source_info
    m = Message.new :locations => [Location.new(source, source_info)]
    m.load_from_source!
    m
  end

private

  ## here's where we handle decoding mime attachments. unfortunately
  ## but unsurprisingly, the world of mime attachments is a bit of a
  ## mess. as an empiricist, i'm basing the following behavior on
  ## observed mail rather than on interpretations of rfcs, so probably
  ## this will have to be tweaked.
  ##
  ## the general behavior i want is: ignore content-disposition, at
  ## least in so far as it suggests something being inline vs being an
  ## attachment. (because really, that should be the recipient's
  ## decision to make.) if a mime part is text/plain, OR if the user
  ## decoding hook converts it, then decode it and display it
  ## inline. for these decoded attachments, if it has associated
  ## filename, then make it collapsable and individually saveable;
  ## otherwise, treat it as regular body text.
  ##
  ## everything else is just an attachment and is not displayed
  ## inline.
  ##
  ## so, in contrast to mutt, the user is not exposed to the workings
  ## of the gruesome slaughterhouse and sausage factory that is a
  ## mime-encoded message, but need only see the delicious end
  ## product.

  def multipart_signed_to_chunks m
    if m.body.size != 2
      warn "multipart/signed with #{m.body.size} parts (expecting 2)"
      return
    end

    payload, signature = m.body
    if signature.multipart?
      warn "multipart/signed with payload multipart #{payload.multipart?} and signature multipart #{signature.multipart?}"
      return
    end

    ## this probably will never happen
    if payload.content_type && payload.content_type.downcase == "application/pgp-signature"
      warn "multipart/signed with payload content type #{payload.content_type}"
      return
    end

    if signature.content_type && signature.content_type.downcase != "application/pgp-signature"
      ## unknown signature type; just ignore.
      #warn "multipart/signed with signature content type #{signature.content_type}"
      return
    end

    [CryptoManager.verify(payload, signature), message_to_chunks(payload)].flatten.compact
  end

  def multipart_encrypted_to_chunks m
    if m.body.size != 2
      warn "multipart/encrypted with #{m.body.size} parts (expecting 2)"
      return
    end

    control, payload = m.body
    if control.multipart?
      warn "multipart/encrypted with control multipart #{control.multipart?} and payload multipart #{payload.multipart?}"
      return
    end

    if payload.content_type && payload.content_type.downcase != "application/octet-stream"
      warn "multipart/encrypted with payload content type #{payload.content_type}"
      return
    end

    if control.content_type && control.content_type.downcase != "application/pgp-encrypted"
      warn "multipart/encrypted with control content type #{signature.content_type}"
      return
    end

    notice, sig, decryptedm = CryptoManager.decrypt payload
    if decryptedm # managed to decrypt
      children = message_to_chunks(decryptedm, true)
      [notice, sig].compact + children
    else
      [notice]
    end
  end

  ## takes Mail and breaks it into Chunk::s
  def message_to_chunks m, encrypted=false, sibling_types=[]
    if encrypted
      info "Encrypted message not implemented, skipping."
      return []
      #raise NotImplementedError
    end

    preferred_type = "text/plain" # TODO: im just gonna assume this is preferred

    chunks = []

    mime_parts(m, preferred_type).each do |type, filename, id, content|
      if type == "message/rfc822"
        info "RFC822 messages not implemented, skipping."
        next
        #raise NotImplementedError
      elsif type == "application/pgp"
        info "Encrypted PGP message not implemented, skipping."
        next
        #raise NotImplementedError
      else
        ## if there is a filename, we'll treat it as an attachment
        if filename
          @attachments.push filename.downcase unless filename =~ /^sup-attachment-/
          add_label :attachment unless filename =~ /^sup-attachment-/

          chunks << Chunk::Attachment.new(type, filename, content, sibling_types)

        else
          body = content

          # check for inline PGP
          #ch = inline_gpg_to_chunks body, $encoding, 'UTF-8'
          #chunks << ch if ch

          text_to_chunks(body.normalize_whitespace.split("\n"), encrypted).each do |tc|
            chunks << tc
          end
        end
<<<<<<< HEAD
=======
        body = body.normalize_whitespace
        payload = RMail::Parser.read(body)
        from = payload.header.from.first ? payload.header.from.first.format : ""
        to = payload.header.to.map { |p| p.format }.join(", ")
        cc = payload.header.cc.map { |p| p.format }.join(", ")
        subj = decode_header_field(payload.header.subject) || DEFAULT_SUBJECT
        subj = Message.normalize_subj(subj.gsub(/\s+/, " ").gsub(/\s+$/, ""))
        msgdate = payload.header.date
        from_person = from ? Person.from_address(decode_header_field(from)) : nil
        to_people = to ? Person.from_address_list(decode_header_field(to)) : nil
        cc_people = cc ? Person.from_address_list(decode_header_field(cc)) : nil
        [Chunk::EnclosedMessage.new(from_person, to_people, cc_people, msgdate, subj)] + message_to_chunks(payload, encrypted)
      else
        debug "no body for message/rfc822 enclosure; skipping"
        []
      end
    elsif m.header.content_type && m.header.content_type.downcase == "application/pgp" && m.body
      ## apparently some versions of Thunderbird generate encryped email that
      ## does not follow RFC3156, e.g. messages with X-Enigmail-Version: 0.95.0
      ## they have no MIME multipart and just set the body content type to
      ## application/pgp. this handles that.
      ##
      ## TODO 1: unduplicate code between here and
      ##         multipart_encrypted_to_chunks
      ## TODO 2: this only tries to decrypt. it cannot handle inline PGP
      notice, sig, decryptedm = CryptoManager.decrypt m.body
      if decryptedm # managed to decrypt
        children = message_to_chunks decryptedm, true
        [notice, sig].compact + children
      else
        ## try inline pgp signed
      	chunks = inline_gpg_to_chunks m.body, $encoding, (m.charset || $encoding)
        if chunks
          chunks
        else
          [notice]
        end
>>>>>>> af6bd216
      end
    end

    chunks

  end

  def mime_parts m, preferred_type
    decode_mime_parts m, preferred_type
  end

  def mime_part_types part
    ptype = part.fetch_header(:content_type)
    [ptype] + (part.multipart? ? part.body.parts.map { |sub| mime_part_types sub } : [])
  end

  ## unnests all the mime stuff and returns a list of [type, filename, content]
  ## tuples.
  ##
  ## for multipart/alternative parts, will only return the subpart that matches
  ## preferred_type. if none of them, will only return the first subpart.
  def decode_mime_parts part, preferred_type, level=0
    if part.multipart?
      if mime_type_for(part) =~ /multipart\/alternative/
        target = part.body.parts.find { |p| mime_type_for(p).index(preferred_type) } || part.body.parts.first
        if target # this can be nil
          decode_mime_parts target, preferred_type, level + 1
        else
          []
        end
      else # decode 'em all
        part.body.parts.compact.map { |subpart| decode_mime_parts subpart, preferred_type, level + 1 }.flatten 1
      end
    else
      type = mime_type_for part
      filename = mime_filename_for part
      id = mime_id_for part
      content = mime_content_for part, preferred_type
      [[type, filename, id, content]]
    end
  end

  def mime_type_for part
    (part.fetch_header(:content_type) || "text/plain").gsub(/\s+/, " ").strip.downcase
  end

  def mime_id_for part
    header = part.fetch_header(:content_id)
    case header
      when /<(.+?)>/; $1
      else header
    end
  end

  ## a filename, or nil
  def mime_filename_for part
    cd = part.fetch_header(:content_disposition)
    ct = part.fetch_header(:content_type)

    ## RFC 2183 (Content-Disposition) specifies that disposition-parms are
    ## separated by ";". So, we match everything up to " and ; (if present).
    filename = if ct && ct =~ /name="?(.*?[^\\])("|;|\z)/im # find in content-type
      $1
    elsif cd && cd =~ /filename="?(.*?[^\\])("|;|\z)/m # find in content-disposition
      $1
    end
  end


  #CONVERSIONS = {
    #["text/html", "text/plain"] => :html_to_text
  #}

  def mime_content_for mime_part, preferred_type
    return "" unless mime_part.body # sometimes this happens. not sure why.

    content_type = mime_part.fetch_header(:content_type) || "text/plain"
    source_charset = mime_part.charset || "UTF-8"

    content = mime_part.decoded
    #converted_content, converted_charset = if(converter = CONVERSIONS[[content_type, preferred_type]])
      #send converter, content, source_charset
    #else
      #[content, source_charset]
    #end

    # decode
    #if content_type =~ /^text\//
      #Decoder.transcode "utf-8", converted_charset, converted_content
    #else
      #converted_content
    #end
    content
  end

  def has_attachment? m
    m.has_attachments?
  end

  ## takes a RMail::Message, breaks it into Chunk:: classes.
  #def _message_to_chunks m, encrypted=false, sibling_types=[]
    #if m.multipart?
      #chunks =
        #case m.content_type.downcase
        #when "multipart/signed"
          #multipart_signed_to_chunks m
        #when "multipart/encrypted"
          #multipart_encrypted_to_chunks m
        #end

      #unless chunks
        #sibling_types = m.body.map { |p| p.content_type }
        #chunks = m.body.map { |p| message_to_chunks p, encrypted, sibling_types }.flatten.compact
      #end

      #chunks
    #elsif m[:content_type] && m.fetch_header(:content_type).downcase == "message/rfc822"
      #encoding = m.header["Content-Transfer-Encoding"]
      #if m.body
        #body =
        #case encoding
        #when "base64"
          #m.body.unpack("m")[0]
        #when "quoted-printable"
          #m.body.unpack("M")[0]
        #when "7bit", "8bit", nil
          #m.body
        #else
          #raise RMail::EncodingUnsupportedError, encoding.inspect
        #end
        #body = body.normalize_whitespace
        #payload = RMail::Parser.read(body)
        #from = payload.header.from.first ? payload.header.from.first.format : ""
        #to = payload.header.to.map { |p| p.format }.join(", ")
        #cc = payload.header.cc.map { |p| p.format }.join(", ")
        #subj = decode_header_field(payload.header.subject) || DEFAULT_SUBJECT
        #subj = Message.normalize_subj(subj.gsub(/\s+/, " ").gsub(/\s+$/, ""))
        #msgdate = payload.header.date
        #from_person = from ? Person.from_address(decode_header_field(from)) : nil
        #to_people = to ? Person.from_address_list(decode_header_field(to)) : nil
        #cc_people = cc ? Person.from_address_list(decode_header_field(cc)) : nil
        #[Chunk::EnclosedMessage.new(from_person, to_people, cc_people, msgdate, subj)] + message_to_chunks(payload, encrypted)
      #else
        #debug "no body for message/rfc822 enclosure; skipping"
        #[]
      #end
    #elsif m[:content_type] && m.fetch_header(:content_type).downcase == "application/pgp" && m.body
      ### apparently some versions of Thunderbird generate encryped email that
      ### does not follow RFC3156, e.g. messages with X-Enigmail-Version: 0.95.0
      ### they have no MIME multipart and just set the body content type to
      ### application/pgp. this handles that.
      ###
      ### TODO: unduplicate code between here and multipart_encrypted_to_chunks
      #notice, sig, decryptedm = CryptoManager.decrypt m.body
      #if decryptedm # managed to decrypt
        #children = message_to_chunks decryptedm, true
        #[notice, sig].compact + children
      #else
        #[notice]
      #end
    #else
      #filename =
        ### first, paw through the headers looking for a filename.
        ### RFC 2183 (Content-Disposition) specifies that disposition-parms are
        ### separated by ";". So, we match everything up to " and ; (if present).
        #if m.header["Content-Disposition"] && m.header["Content-Disposition"] =~ /filename="?(.*?[^\\])("|;|\z)/m
          #$1
        #elsif m.header["Content-Type"] && m.header["Content-Type"] =~ /name="?(.*?[^\\])("|;|\z)/im
          #$1

        ### haven't found one, but it's a non-text message. fake
        ### it.
        ###
        ### TODO: make this less lame.
        #elsif m.header["Content-Type"] && m.header["Content-Type"] !~ /^text\/plain/i
          #extension =
            #case m.header["Content-Type"]
            #when /text\/html/ then "html"
            #when /image\/(.*)/ then $1
            #end

          #["sup-attachment-#{Time.now.to_i}-#{rand 10000}", extension].join(".")
        #end

      ### if there's a filename, we'll treat it as an attachment.
      #if filename
        ### filename could be 2047 encoded
        #filename = Rfc2047.decode_to $encoding, filename
        ## add this to the attachments list if its not a generated html
        ## attachment (should we allow images with generated names?).
        ## Lowercase the filename because searches are easier that way
        #@attachments.push filename.downcase unless filename =~ /^sup-attachment-/
        #add_label :attachment unless filename =~ /^sup-attachment-/
        #content_type = (m.content_type || "application/unknown").downcase # sometimes RubyMail gives us nil
        #[Chunk::Attachment.new(content_type, filename, m, sibling_types)]

      ### otherwise, it's body text
      #else
        ### Decode the body, charset conversion will follow either in
        ### inline_gpg_to_chunks (for inline GPG signed messages) or
        ### a few lines below (messages without inline GPG)
        #body = m.body ? m.decoded : ""

        ### Check for inline-PGP
        #chunks = inline_gpg_to_chunks body, $encoding, (m.charset || $encoding)
        #return chunks if chunks

        #if m.body
          ### if there's no charset, use the current encoding as the charset.
          ### this ensures that the body is normalized to avoid non-displayable
          ### characters
          ##body = Iconv.easy_decode($encoding, m.charset || $encoding, m.decoded)
          #body = m.body.decoded
        #else
          #body = ""
        #end

        #text_to_chunks(body.normalize_whitespace.split("\n"), encrypted)
      #end
    #end
  #end

  ## looks for gpg signed (but not encrypted) inline  messages inside the
  ## message body (there is no extra header for inline GPG) or for encrypted
  ## (and possible signed) inline GPG messages
  def inline_gpg_to_chunks body, encoding_to, encoding_from
    lines = body.split("\n")

    # First case: Message is enclosed between
    #
    # -----BEGIN PGP SIGNED MESSAGE-----
    # and
    # -----END PGP SIGNED MESSAGE-----
    #
    # In some cases, END PGP SIGNED MESSAGE doesn't appear
    # (and may leave strange -----BEGIN PGP SIGNATURE----- ?)
    gpg = lines.between(GPG_SIGNED_START, GPG_SIGNED_END)
    # between does not check if GPG_END actually exists
    # Reference: http://permalink.gmane.org/gmane.mail.sup.devel/641
    if !gpg.empty?
      msg = RMail::Message.new
      msg.body = gpg.join("\n")

      body = body.transcode(encoding_to, encoding_from)
      lines = body.split("\n")
      sig = lines.between(GPG_SIGNED_START, GPG_SIG_START)
      startidx = lines.index(GPG_SIGNED_START)
      endidx = lines.index(GPG_SIG_END)
      before = startidx != 0 ? lines[0 .. startidx-1] : []
      after = endidx ? lines[endidx+1 .. lines.size] : []

      # sig contains BEGIN PGP SIGNED MESSAGE and END PGP SIGNATURE, so
      # we ditch them. sig may also contain the hash used by PGP (with a
      # newline), so we also skip them
      sig_start = sig[1].match(/^Hash:/) ? 3 : 1
      sig_end = sig.size-2
      payload = RMail::Message.new
      payload.body = sig[sig_start, sig_end].join("\n")
      return [text_to_chunks(before, false),
              CryptoManager.verify(nil, msg, false),
              message_to_chunks(payload),
              text_to_chunks(after, false)].flatten.compact
    end

    # Second case: Message is encrypted

    gpg = lines.between(GPG_START, GPG_END)
    # between does not check if GPG_END actually exists
    if !gpg.empty? && !lines.index(GPG_END).nil?
      msg = RMail::Message.new
      msg.body = gpg.join("\n")

      startidx = lines.index(GPG_START)
      before = startidx != 0 ? lines[0 .. startidx-1] : []
      after = lines[lines.index(GPG_END)+1 .. lines.size]

      notice, sig, decryptedm = CryptoManager.decrypt msg, true
      chunks = if decryptedm # managed to decrypt
        children = message_to_chunks(decryptedm, true)
        [notice, sig].compact + children
      else
        [notice]
      end
      return [text_to_chunks(before, false),
              chunks,
              text_to_chunks(after, false)].flatten.compact
    end
  end

  ## parse the lines of text into chunk objects.  the heuristics here
  ## need tweaking in some nice manner. TODO: move these heuristics
  ## into the classes themselves.
  def text_to_chunks lines, encrypted
    state = :text # one of :text, :quote, or :sig
    chunks = []
    chunk_lines = []
    nextline_index = -1

    lines.each_with_index do |line, i|
      if i >= nextline_index
        # look for next nonblank line only when needed to avoid O(n²)
        # behavior on sequences of blank lines
        if nextline_index = lines[(i+1)..-1].index { |l| l !~ /^\s*$/ } # skip blank lines
          nextline_index += i + 1
          nextline = lines[nextline_index]
        else
          nextline_index = lines.length
          nextline = nil
        end
      end

      case state
      when :text
        newstate = nil

        ## the following /:$/ followed by /\w/ is an attempt to detect the
        ## start of a quote. this is split into two regexen because the
        ## original regex /\w.*:$/ had very poor behavior on long lines
        ## like ":a:a:a:a:a" that occurred in certain emails.
        if line =~ QUOTE_PATTERN || (line =~ /:$/ && line =~ /\w/ && nextline =~ QUOTE_PATTERN)
          newstate = :quote
        elsif line =~ SIG_PATTERN && (lines.length - i) < MAX_SIG_DISTANCE && !lines[(i+1)..-1].index { |l| l =~ /^-- $/ }
          newstate = :sig
        elsif line =~ BLOCK_QUOTE_PATTERN
          newstate = :block_quote
        end

        if newstate
          chunks << Chunk::Text.new(chunk_lines) unless chunk_lines.empty?
          chunk_lines = [line]
          state = newstate
        else
          chunk_lines << line
        end

      when :quote
        newstate = nil

        if line =~ QUOTE_PATTERN || (line =~ /^\s*$/ && nextline =~ QUOTE_PATTERN)
          chunk_lines << line
        elsif line =~ SIG_PATTERN && (lines.length - i) < MAX_SIG_DISTANCE
          newstate = :sig
        else
          newstate = :text
        end

        if newstate
          if chunk_lines.empty?
            # nothing
          else
            chunks << Chunk::Quote.new(chunk_lines)
          end
          chunk_lines = [line]
          state = newstate
        end

      when :block_quote, :sig
        chunk_lines << line
      end

      if !@have_snippet && state == :text && (@snippet.nil? || @snippet.length < SNIPPET_LEN) && line !~ /[=\*#_-]{3,}/ && line !~ /^\s*$/
        @snippet ||= ""
        @snippet += " " unless @snippet.empty?
        @snippet += line.gsub(/^\s+/, "").gsub(/[\r\n]/, "").gsub(/\s+/, " ")
        oldlen = @snippet.length
        @snippet = @snippet[0 ... SNIPPET_LEN].chomp
        @snippet += "..." if @snippet.length < oldlen
        @dirty = true unless encrypted && $config[:discard_snippets_from_encrypted_messages]
        @snippet_contains_encrypted_content = true if encrypted
      end
    end

    ## final object
    case state
    when :quote, :block_quote
      chunks << Chunk::Quote.new(chunk_lines) unless chunk_lines.empty?
    when :text
      chunks << Chunk::Text.new(chunk_lines) unless chunk_lines.empty?
    when :sig
      chunks << Chunk::Signature.new(chunk_lines) unless chunk_lines.empty?
    end
    chunks
  end
end

class Location
  attr_reader :source
  attr_reader :info

  def initialize source, info
    @source = source
    @info = info
  end

  def raw_header
    source.raw_header info
  end

  def raw_message
    source.raw_message info
  end

  def sync_back labels, message
    synced = false
    return synced unless sync_back_enabled? and valid?
    source.synchronize do
      new_info = source.sync_back(@info, labels)
      if new_info
        @info = new_info
        Index.sync_message message, true
        synced = true
      end
    end
    synced
  end

  def sync_back_enabled?
    source.respond_to? :sync_back and $config[:sync_back_to_maildir] and source.sync_back_enabled?
  end

  ## much faster than raw_message
  def each_raw_message_line &b
    source.each_raw_message_line info, &b
  end

  def parsed_message
    source.load_message info
  end

  def valid?
    source.valid? info
  end

  def labels?
    source.labels? info
  end

  def == o
    o.source.id == source.id and o.info == info
  end

  def hash
    [source.id, info].hash
  end
end

end<|MERGE_RESOLUTION|>--- conflicted
+++ resolved
@@ -116,21 +116,12 @@
       @date = (@date || Time.now.to_time)
     end
 
-<<<<<<< HEAD
     @to = Person.from_address_list (m.fetch_header (:to))
     @cc = Person.from_address_list (m.fetch_header (:cc))
     @bcc = Person.from_address_list (m.fetch_header (:bcc))
 
     @subj = (m.subject || DEFAULT_SUBJECT)
     @replyto = Person.from_address (m.fetch_header (:reply_to))
-=======
-    subj = header["subject"]
-    subj = subj ? subj.fix_encoding! : nil
-    @subj = subj ? subj.gsub(/\s+/, " ").gsub(/\s+$/, "") : DEFAULT_SUBJECT
-    @to = Person.from_address_list header["to"]
-    @cc = Person.from_address_list header["cc"]
-    @bcc = Person.from_address_list header["bcc"]
->>>>>>> af6bd216
 
     ## before loading our full header from the source, we can actually
     ## have some extra refs set by the UI. (this happens when the user
@@ -283,12 +274,6 @@
         message_to_chunks rmsg
       rescue SourceError, SocketError => e
         warn "problem reading message #{id}"
-<<<<<<< HEAD
-        puts location.inspect
-        [Chunk::Text.new(error_message.split("\n"))]
-
-=======
->>>>>>> af6bd216
         debug "could not load message: #{location.inspect}, exception: #{e.inspect}"
 
         [Chunk::Text.new(error_message.split("\n"))]
@@ -510,46 +495,6 @@
             chunks << tc
           end
         end
-<<<<<<< HEAD
-=======
-        body = body.normalize_whitespace
-        payload = RMail::Parser.read(body)
-        from = payload.header.from.first ? payload.header.from.first.format : ""
-        to = payload.header.to.map { |p| p.format }.join(", ")
-        cc = payload.header.cc.map { |p| p.format }.join(", ")
-        subj = decode_header_field(payload.header.subject) || DEFAULT_SUBJECT
-        subj = Message.normalize_subj(subj.gsub(/\s+/, " ").gsub(/\s+$/, ""))
-        msgdate = payload.header.date
-        from_person = from ? Person.from_address(decode_header_field(from)) : nil
-        to_people = to ? Person.from_address_list(decode_header_field(to)) : nil
-        cc_people = cc ? Person.from_address_list(decode_header_field(cc)) : nil
-        [Chunk::EnclosedMessage.new(from_person, to_people, cc_people, msgdate, subj)] + message_to_chunks(payload, encrypted)
-      else
-        debug "no body for message/rfc822 enclosure; skipping"
-        []
-      end
-    elsif m.header.content_type && m.header.content_type.downcase == "application/pgp" && m.body
-      ## apparently some versions of Thunderbird generate encryped email that
-      ## does not follow RFC3156, e.g. messages with X-Enigmail-Version: 0.95.0
-      ## they have no MIME multipart and just set the body content type to
-      ## application/pgp. this handles that.
-      ##
-      ## TODO 1: unduplicate code between here and
-      ##         multipart_encrypted_to_chunks
-      ## TODO 2: this only tries to decrypt. it cannot handle inline PGP
-      notice, sig, decryptedm = CryptoManager.decrypt m.body
-      if decryptedm # managed to decrypt
-        children = message_to_chunks decryptedm, true
-        [notice, sig].compact + children
-      else
-        ## try inline pgp signed
-      	chunks = inline_gpg_to_chunks m.body, $encoding, (m.charset || $encoding)
-        if chunks
-          chunks
-        else
-          [notice]
-        end
->>>>>>> af6bd216
       end
     end
 
