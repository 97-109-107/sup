--- conflicted
+++ resolved
@@ -22,11 +22,7 @@
                    num: the total number of new messages added in this poll
              num_inbox: the number of new messages added in this poll which
                         appear in the inbox (i.e. were not auto-archived).
-<<<<<<< HEAD
-             num_total: the total number of messages
-=======
              num_total: the total number of messages 
->>>>>>> a84ebe85
        num_inbox_total: the total number of new messages in the inbox.
 num_inbox_total_unread: the total number of unread messages in the inbox
            num_updated: the total number of updated messages
@@ -59,18 +55,13 @@
       BufferManager.flash "Polling for new messages..."
     end
 
-<<<<<<< HEAD
     num, numi, numu, numd, from_and_subj, from_and_subj_inbox, loaded_labels = @mode.poll
-=======
-    num, numi, from_and_subj, from_and_subj_inbox, loaded_labels = @mode.poll
->>>>>>> a84ebe85
     clear_running_totals if @should_clear_running_totals
     @running_totals[:num] += num
     @running_totals[:numi] += numi
     @running_totals[:numu] += numu
     @running_totals[:numd] += numd
     @running_totals[:loaded_labels] += loaded_labels || []
-<<<<<<< HEAD
 
 
     if HookManager.enabled? "after-poll"
@@ -90,20 +81,6 @@
         flash_msg += "Deleted #{@running_totals[:numd].pluralize 'message'}. " if @running_totals[:numd] > 0
         flash_msg += "Labels: #{@running_totals[:loaded_labels].map{|l| l.to_s}.join(', ')}." if @running_totals[:loaded_labels].size > 0
         BufferManager.flash flash_msg
-=======
-   
-    
-    if HookManager.enabled? "after-poll"
-      hook_args = { :num => num, :num_inbox => numi,
-                    :num_total => @running_totals[:num], :num_inbox_total => @running_totals[:numi],
-                    :from_and_subj => from_and_subj, :from_and_subj_inbox => from_and_subj_inbox, 
-                    :num_inbox_total_unread => lambda { Index.num_results_for :labels => [:inbox, :unread] } }
-
-      HookManager.run("after-poll", hook_args) 
-    else
-      if @running_totals[:num] > 0
-        BufferManager.flash "Loaded #{@running_totals[:num].pluralize 'new message'}, #{@running_totals[:numi]} to inbox. Labels: #{@running_totals[:loaded_labels].map{|l| l.to_s}.join(', ')}"
->>>>>>> a84ebe85
       else
         BufferManager.flash "No new messages."
       end
