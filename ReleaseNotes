--- conflicted
+++ resolved
@@ -1,5 +1,3 @@
-<<<<<<< HEAD
-=======
 Release 0.15.0:
 
 Maildir Syncback has been included. Refer to the wiki for more information on
@@ -8,7 +6,6 @@
 sup-sync-back has been moved to sup-sync-back-mbox, please make sure
 you make any needed changes.
 
->>>>>>> e3ca0056
 Release 0.14.1.1:
 
 See 0.13.2.1.
